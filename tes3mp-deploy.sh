#!/bin/bash

set -e

VERSION="2.19.0"

<<<<<<< HEAD
TES3MP_STABLE_VERSION="0.7.1"
TES3MP_STABLE_VERSION_FILE="0.44.0\n292536439eeda58becdb7e441fe2e61ebb74529e"
=======
TES3MP_STABLE_VERSION="0.8.0"
TES3MP_STABLE_VERSION_FILE="0.47.0\nc02fb44ea797a4835e51915542211a1f4219b25e"
>>>>>>> 003d5d32

HEADERTEXT="\
TES3MP-deploy ($VERSION)
Grim Kriegor <grimkriegor@krutt.org>
Licensed under the GNU GPLv3 free license
"

HELPTEXT="\
Usage $0 MODE [OPTIONS]

Modes of operation:
  -i, --install                  Prepare and install TES3MP and its dependencies
  -u, --upgrade                  Upgrade TES3MP
  -a, --auto-upgrade             Automatically upgrade TES3MP if there are changes on the remote repository
  -r, --rebuild                  Simply rebuild TES3MP
  -y, --script-upgrade           Upgrade the TES3MP-deploy script
  -p, --make-package             Make a portable package for easy distribution
  -h, --help                     This help text

Options:
  -s, --server-only              Only build the server
  -c, --cores N                  Use N cores for building TES3MP and its dependencies
  -v, --version ID               Checkout and build a specific TES3MP commit or branch
  -V, --version-string STRING    Set the version string for compatibility
  -m, --build-master             Build the master server
  -C, --container [ARCH]         Run inside a container, optionally specify container architecture

Peculiar options:
  --debug-symbols                Build with debug symbols
  --skip-pkgs                    Skip package installation
  --cmake-local                  Tell CMake to look in /usr/local/ for libraries
  --handle-corescripts           Handle CoreScripts, pulls and branch switches
  --handle-version-file          Handle version file by overwritting it with a persistent one

Please report bugs in the GitHub issue page or directly on the TES3MP Discord.
https://github.com/GrimKriegor/TES3MP-deploy
"

SCRIPT_DIR="$(dirname $(readlink -f $0))"

echo -e "$HEADERTEXT"

# Run in container
function run_in_container() {

  # Check if Docker is installed
  if ! which docker 2>&1 >/dev/null; then
    echo -e "Please install Docker before proceeding."
    exit 1
  fi

  # Clean script arguments
  SCRIPT_ARGUMENTS=$(echo "$@" | sed 's/-C//;s/--container//')

  # Defaults
  CONTAINER_FOLDER_NAME="container"
  CONTAINER_DEFAULT_ARGS="--skip-pkgs --cmake-local"

  # Determine Forge image
  case $CONTAINER_ARCHITECTURE in
    armhf )
      CONTAINER_IMAGE="grimkriegor/tes3mp-forge-armhf:latest"
      CONTAINER_IS_EMULATED=true
      CONTAINER_FOLDER_NAME="container-armhf"
      CONTAINER_DEFAULT_ARGS=$(echo $CONTAINER_DEFAULT_ARGS | sed 's/--cmake-local//')
    ;;
    * )
<<<<<<< HEAD
      CONTAINER_IMAGE="grimkriegor/tes3mp-forge:2.3.0"
=======
      CONTAINER_IMAGE="grimkriegor/tes3mp-forge:2.3.1"
>>>>>>> 003d5d32
    ;;
  esac

  # Pull or update Forge image
  $(which docker) pull "$CONTAINER_IMAGE"

  # Register qemu executables if container is emulated
  if [ $CONTAINER_IS_EMULATED ]; then
    $(which docker) run --rm --privileged \
      multiarch/qemu-user-static:register --reset
    echo -e "\nEmulating $CONTAINER_ARCHITECTURE on $(uname -m)"
  fi

  # Run through container
  echo -e "\n[!] Now running inside the TES3MP-forge container [!]\n"
  mkdir -p "$SCRIPT_DIR/$CONTAINER_FOLDER_NAME"
  eval $(which docker) run --rm -it \
    -v "$SCRIPT_DIR/tes3mp-deploy.sh":"/deploy/tes3mp-deploy.sh" \
    -v "$SCRIPT_DIR/$CONTAINER_FOLDER_NAME":"/build" \
    --entrypoint "/bin/bash" \
    "$CONTAINER_IMAGE" \
    /deploy/tes3mp-deploy.sh "$CONTAINER_DEFAULT_ARGS" "$SCRIPT_ARGUMENTS"
  exit 0
}

# Parse arguments
SCRIPT_ARGS="$@"
if [ $# -eq 0 ]; then
  echo -e "$HELPTEXT"
  echo -e "No parameter specified."
  exit 1

else
  while [ $# -ne 0 ]; do
    case $1 in

    # Help text
    -h | --help )
      echo -e "$HELPTEXT"
      exit 1
    ;;

    # Install dependencies and build TES3MP
    -i | --install )
      INSTALL=true
      REBUILD=true
    ;;

    # Check if there are updates, prompt to rebuild if so
    -u | --upgrade )
      UPGRADE=true
    ;;

    # Upgrade automatically if there are changes in the upstream code
    -a | --auto-upgrade )
      UPGRADE=true
      AUTO_UPGRADE=true
    ;;

    # Rebuild tes3mp
    -r | --rebuild )
      REBUILD=true
    ;;

    # Upgrade the script
    -y | --script-upgrade )
      SCRIPT_UPGRADE=true
    ;;

    # Make package
    -p | --make-package )
      MAKE_PACKAGE=true
    ;;

    # Define installation as server only
    -s | --server-only )
      SERVER_ONLY=true
      touch .serveronly
    ;;

    # Build specific commit
    -v | --version | --branch | --commit )
      if [[ "$2" =~ ^-.* || "$2" == "" ]]; then
        echo -e "\nYou must specify a valid commit hash or branch name"
        exit 1
      else
        BUILD_COMMIT=true
        TARGET_COMMIT="$2"
        shift
      fi
    ;;

    # Custom version string for compatibility
    -V | --version-string )
      if [[ "$2" =~ ^-.* || "$2" == "" ]]; then
        echo -e "\nYou must specify a valid version string"
        exit 1
      else
        CHANGE_VERSION_STRING=true
        TARGET_VERSION_STRING="$2"
        shift
      fi
    ;;

    # Number of CPU threads to use in compilation
    -c | --cores )
      if [[ "$2" =~ ^-.* || "$2" == "" ]]; then
        ARG_CORES=""
      else
        ARG_CORES=$2
        shift
      fi
    ;;

    # Build master server
    -m | --build-master )
      BUILD_MASTER=true
      touch .buildmaster
    ;;

    # Run in container
    -C | --container )
      if [[ "$2" =~ ^-.* || "$2" =~ "" ]]; then
        CONTAINER_ARCHITECTURE="$2"
        shift
      fi
      RUN_IN_CONTAINER=true
    ;;

    # Build with debug symbols
    --debug-symbols )
      DEBUG_SYMBOLS=true
    ;;

    # Skip package installation
    --skip-pkgs )
      SKIP_PACKAGE_INSTALL=true
    ;;

    # Tell cmake to look for dependencies on /usr/local/
    --cmake-local )
      CMAKE_LOCAL=true
    ;;

    # Handle CoreScripts
    --handle-corescripts )
      HANDLE_CORESCRIPTS=true
    ;;

    # Handle version file
    --handle-version-file )
      HANDLE_VERSION_FILE=true
    ;;

    esac
    shift
  done

fi

# Run in container
if [ $RUN_IN_CONTAINER ]; then
  run_in_container "$SCRIPT_ARGS"
fi

# Exit if no operation is specified
if [[ ! $INSTALL && ! $UPGRADE && ! $REBUILD && ! $SCRIPT_UPGRADE && ! $MAKE_PACKAGE ]]; then
  echo -e "\nNo operation specified, exiting."
  exit 1
fi

# Number of CPU cores used for compilation
if [[ "$ARG_CORES" == "" || "$ARG_CORES" == "0" ]]; then
    CORES="$(cat /proc/cpuinfo | awk '/^processor/{print $3}' | wc -l)"
else
    CORES="$ARG_CORES"
fi

# Distro identification
DISTRO="$(lsb_release -si | awk '{print tolower($0)}')"
DISTROCODE="$(lsb_release -sc | awk '{print tolower($0)}')"

# Folder hierarchy
BASE="$(pwd)"
SCRIPT_BASE="$(dirname $0)"
CODE="$BASE/code"
DEVELOPMENT="$BASE/build"
KEEPERS="$BASE/keepers"
DEPENDENCIES="$BASE/dependencies"
PACKAGE_TMP="$BASE/package"
EXTRA="$BASE/extra"

# Dependency locations
RAKNET_LOCATION="$DEPENDENCIES"/raknet
OSG_LOCATION="$DEPENDENCIES"/osg
BULLET_LOCATION="$DEPENDENCIES"/bullet

# Check if this is a server only install
if [ -f "$BASE"/.serveronly ]; then
  SERVER_ONLY=true
fi

# Check if master server is supposed to be built
if [ -f "$BASE"/.buildmaster ]; then
  BUILD_MASTER=true
fi

# Check if there is a persistent version file
if [ -f "$KEEPERS"/version ]; then
  HANDLE_VERSION_FILE=true
fi

if [ $CMAKE_LOCAL ]; then
  export PATH=/usr/local/bin:$PATH
  export LD_LIBRARY_PATH=/usr/local/lib64:/usr/local/lib:"$LD_LIBRARY_PATH"
fi

# Upgrade the TES3MP-deploy script
if [ $SCRIPT_UPGRADE ]; then

  SCRIPT_OLD_VERSION=$(cat "$SCRIPT_BASE"/tes3mp-deploy.sh | grep ^VERSION= | cut -d'"' -f2)

  if [ -d "$SCRIPT_BASE"/.git ]; then
    echo -e "\n>>Upgrading the TES3MP-deploy git repository"
    cd "$SCRIPT_BASE"
    git stash
    git pull
    cd "$BASE"
  else
    echo -e "\n>>Downloading TES3MP-deploy from GitHub"
    mv "$0" "$SCRIPT_BASE"/.tes3mp-deploy.sh.bkp
    wget --no-verbose -O "$SCRIPT_BASE"/tes3mp-deploy.sh https://raw.githubusercontent.com/GrimKriegor/TES3MP-deploy/master/tes3mp-deploy.sh
    chmod +x "$SCRIPT_BASE"/tes3mp-deploy.sh
  fi

  SCRIPT_NEW_VERSION=$(cat "$SCRIPT_BASE"/tes3mp-deploy.sh | grep ^VERSION= | cut -d'"' -f2)

  if [ "$SCRIPT_NEW_VERSION" == "" ]; then
    echo -e "\nThere was a problem downloading the script, exiting."
    exit 1
  fi

  if [ "$SCRIPT_OLD_VERSION" != "$SCRIPT_NEW_VERSION" ]; then
    echo -e "\nScript upgraded from ($SCRIPT_OLD_VERSION) to ($SCRIPT_NEW_VERSION)"
    echo -e "\nReloading...\n"
    SCRIPT_ARGS_TRUNC="$(echo "$SCRIPT_ARGS" | sed 's/--script-upgrade//g;s/-y//g')"
    eval $(which bash) "$0 $SCRIPT_ARGS_TRUNC"
    exit 0
  else
    echo -e "\nScript already at the latest avaliable version ($SCRIPT_OLD_VERSION)"
  fi

fi

# Install mode
if [ $INSTALL ]; then

  # Create folder hierarchy
  echo -e ">> Creating folder hierarchy"
  mkdir -p "$DEVELOPMENT" "$KEEPERS" "$DEPENDENCIES"

  # Check distro and install dependencies
  if [ ! $SKIP_PACKAGE_INSTALL ]; then
  echo -e "\n>> Checking which GNU/Linux distro is installed"
  case $DISTRO in

    "debian" | "devuan" )
        echo -e "You seem to be running Debian or Devuan"
        sudo apt-get update
        sudo apt-get install \
          unzip \
          wget \
          git \
          cmake \
          libopenal-dev \
          qt5-default \
          qtbase5-dev \
          qtbase5-dev-tools \
          qttools5-dev-tools \
          libqt5opengl5-dev \
          libopenthreads-dev \
          libopenscenegraph-dev \
          libsdl2-dev \
          libboost-filesystem-dev \
          libboost-thread-dev \
          libboost-program-options-dev \
          libboost-system-dev \
          libavcodec-dev \
          libavformat-dev \
          libavutil-dev \
          libswscale-dev \
          libswresample-dev \
          libmygui-dev \
          libunshield-dev \
          cmake \
          build-essential \
          g++ \
          libncurses5-dev \
          luajit \
          libluajit-5.1-dev \
          liblua5.1-0-dev
        if [ $DISTROCODE == "stretch" ]; then
               sudo apt-get -y install libbullet-dev/stretch-backports
        else
               sudo apt-get -y install libbullet-dev
        fi       
        sudo sed -i "s_# deb-src_deb-src_g" /etc/apt/sources.list
    ;;

    "arch" | "parabola" | "manjarolinux" )
        echo -e "You seem to be running either Arch Linux, Parabola GNU/Linux-libre or Manjaro"
        sudo pacman -Sy --needed unzip \
          wget \
          git \
          cmake \
          boost \
          openal \
          openscenegraph \
          mygui \
          bullet \
          qt5-base \
          ffmpeg \
          sdl2 \
          unshield \
          libxkbcommon-x11 \
          ncurses \
          luajit
        if [ ! -d "/usr/share/licenses/gcc-libs-multilib/" ]; then
              sudo pacman -S --needed gcc-libs
        fi
    ;;

    "ubuntu" | "linuxmint" | "elementary" )
        echo -e "You seem to be running Ubuntu, Mint or elementary OS"
        echo -e "
The OpenMW PPA repository needs to be enabled
https://wiki.openmw.org/index.php?title=Development_Environment_Setup#Ubuntu
Type YES if you want the script to do it automatically
If you already have it enabled or want to do it manually,
press ENTER to continue"
        read INPUT
        if [ "$INPUT" == "YES" ]; then
              echo -e "\nEnabling the OpenMW PPA repository..."
              sudo add-apt-repository ppa:openmw/openmw
              echo -e "Done!"
        fi
        sudo apt-get update
        sudo apt-get install \
          unzip \
          wget \
          git \
          cmake \
          libopenal-dev \
          qt5-default \
          qtbase5-dev \
          qtbase5-dev-tools \
          qttools5-dev-tools \
          libqt5opengl5-dev \
          libopenthreads-dev \
          libopenscenegraph-dev \
          libsdl2-dev \
          libboost-filesystem-dev \
          libboost-thread-dev \
          libboost-program-options-dev \
          libboost-system-dev \
          libbullet-dev \
          libavcodec-dev \
          libavformat-dev \
          libavutil-dev \
          libswscale-dev \
          libswresample-dev \
          libmygui-dev \
          libunshield-dev \
          cmake \
          build-essential \
          g++ \
          libncurses5-dev \
          luajit \
          libluajit-5.1-dev \
          liblua5.1-0-dev
        sudo sed -i "s_# deb-src_deb-src_g" /etc/apt/sources.list
    ;;

    "fedora" )
        echo -e "You seem to be running Fedora"
        echo -e "
Fedora users are required to enable the RPMFusion FREE and NON-FREE repositories
https://wiki.openmw.org/index.php?title=Development_Environment_Setup#Fedora_Workstation
Type YES if you want the script to do it automatically
If you already have it enabled or want to do it manually,
press ENTER to continue"
        read INPUT
        if [ "$INPUT" == "YES" ]; then
              echo -e "\nEnabling RPMFusion..."
              su -c 'dnf install \
                http://download1.rpmfusion.org/free/fedora/rpmfusion-free-release-$(rpm -E %fedora).noarch.rpm \
                http://download1.rpmfusion.org/nonfree/fedora/rpmfusion-nonfree-release-$(rpm -E %fedora).noarch.rpm'
              echo -e "Done!"
        fi
        sudo dnf --refresh groupinstall development-tools
        sudo dnf --refresh install \
          unzip \
          wget \
          cmake \
          openal-devel \
          OpenSceneGraph-qt-devel \
          SDL2-devel \
          qt5-devel \
          boost-filesystem \
          git \
          boost-thread \
          boost-program-options \
          boost-system \
          ffmpeg-devel \
          ffmpeg-libs \
          bullet-devel \
          gcc-c++ \
          mygui-devel \
          unshield-devel \
          tinyxml-devel \
          cmake \
          ncurses-c++-libs \
          ncurses-devel \
          luajit-devel
    ;;

    *)
        echo -e "Your GNU/Linux distro is not supported yet, press ENTER to continue without installing dependency packages"
        read
    ;;

  esac
  fi

  # Check if GCC has C++14 support, display a message and abort otherwise
  echo -e "\n>> Checking if the compiler has the necessary features"
  GCCVERSION=$(gcc -dumpversion)
  GCCVERSION_F=$(echo $GCCVERSION | sed -e 's/\.\([0-9][0-9]\)/\1/g' -e 's/\.\([0-9]\)/0\1/g' -e 's/^[0-9]\{3,4\}$$/&00/')
  GCCVERSION_P=$((${GCCVERSION_F}*(10**(5-${#GCCVERSION_F}))))
  if [ $GCCVERSION_P -lt 60100 ]; then
    echo -e "
TES3MP requires some fairly recent C++ features. \
Current GCC version is $GCCVERSION. \
Update GCC to at least version 6.1 to proceed.

Only upgrade your toolchain if you know what you are doing.
Proceed at your own risk."
    exit 1
  fi

  # Avoid some dependencies on server only mode
  if [ $SERVER_ONLY ]; then
    BUILD_OSG=""
    BUILD_BULLET=""
  fi

  # Truncate target_commit when it points to stable
  if [ "$TARGET_COMMIT" == "stable" ]; then
    TARGET_COMMIT="$TES3MP_STABLE_VERSION"
  fi

  # Pull software via git
  echo -e "\n>> Downloading software"
  ! [ -e "$CODE" ] && git clone -b "${TARGET_COMMIT:-master}" https://github.com/TES3MP/TES3MP.git "$CODE"
  if [ $BUILD_OSG ] && ! [ -e "$DEPENDENCIES"/osg ] ; then git clone -b 3.4 https://github.com/OpenMW/osg.git "$DEPENDENCIES"/osg --depth 1; fi
  if [ $BUILD_BULLET ] && ! [ -e "$DEPENDENCIES"/bullet ]; then git clone https://github.com/bulletphysics/bullet3.git "$DEPENDENCIES"/bullet; fi # cannot --depth 1 because we check out specific revision
  ! [ -e "$DEPENDENCIES"/raknet ] && git clone https://github.com/TES3MP/CrabNet "$DEPENDENCIES"/raknet
  ! [ -e "$KEEPERS"/CoreScripts ] && git clone -b "${TARGET_COMMIT:-master}" https://github.com/TES3MP/CoreScripts.git "$KEEPERS"/CoreScripts

  # Copy static server and client configs
  echo -e "\n>> Copying server and client configs to their permanent place"
  cp "$CODE"/files/tes3mp/tes3mp-{client,server}-default.cfg "$KEEPERS"

  # Set home variable in tes3mp-server-default.cfg
  echo -e "\n>> Autoconfiguring"
  sed -i "s|home = .*|home = $KEEPERS/CoreScripts|g" "${KEEPERS}"/tes3mp-server-default.cfg

  # Dirty hacks
  echo -e "\n>> Applying some dirty hacks"
  sed -i "s|tes3mp.lua,chat_parser.lua|server.lua|g" "${KEEPERS}"/tes3mp-server-default.cfg #Fixes server scripts

  # Build openscenegraph
  if [ $BUILD_OSG ]; then
      echo -e "\n>> Building OpenSceneGraph"
      mkdir -p "$DEPENDENCIES"/osg/build
      cd "$DEPENDENCIES"/osg/build
      rm -f CMakeCache.txt
      cmake ..
      make -j$CORES

      cd "$BASE"
  fi

  # Build bullet
  if [ $BUILD_BULLET ]; then
      echo -e "\n>> Building Bullet Physics"
      mkdir -p "$DEPENDENCIES"/bullet/build
      cd "$DEPENDENCIES"/bullet/build
      git checkout tags/2.87
      rm -f CMakeCache.txt
      cmake -DCMAKE_INSTALL_PREFIX="$DEPENDENCIES"/bullet/install -DBUILD_SHARED_LIBS=1 -DINSTALL_LIBS=1 -DINSTALL_EXTRA_LIBS=1 -DCMAKE_BUILD_TYPE=Release ..
      make -j$CORES
      make install
      cd "$BASE"
  fi

  # Build RakNet
  echo -e "\n>> Building RakNet"
  cd "$DEPENDENCIES"/raknet
  git checkout 19e66190e83f53bcdcbcd6513238ed2e54878a21

  mkdir -p "$DEPENDENCIES"/raknet/build
  cd "$DEPENDENCIES"/raknet/build

  rm -f CMakeCache.txt
  cmake -DCMAKE_BUILD_TYPE=Release -DRAKNET_ENABLE_DLL=OFF -DRAKNET_ENABLE_SAMPLES=OFF -DRAKNET_ENABLE_STATIC=ON -DRAKNET_GENERATE_INCLUDE_ONLY_DIR=ON ..
  make -j$CORES

  ln -sf "$DEPENDENCIES"/raknet/include/RakNet "$DEPENDENCIES"/raknet/include/raknet #Stop being so case sensitive

  cd "$BASE"

  # Build the stable branch if no target commit is specified
  if [ ! $BUILD_COMMIT ]; then
    echo -e "\n>> Switching to the STABLE branch."
    BUILD_COMMIT=true
    TARGET_COMMIT="stable"

    # Switch to the stable branch on CoreScripts as well
    cd "$KEEPERS"/CoreScripts
    git stash
    git pull
    git checkout "$TES3MP_STABLE_VERSION"
    cd "$BASE"

    # Handle version file
    HANDLE_VERSION_FILE=true
  fi

fi

# Check the remote repository for changes
if [ $UPGRADE ]; then

  # Check if there are changes in the git remote
  echo -e "\n>> Checking the git repository for changes"
  cd "$CODE"
  git remote update
  if [ "$(git rev-parse @)" != "$(git rev-parse @{u})" ]; then
    echo -e "\nNEW CHANGES on the git repository"
    GIT_CHANGES=true
  else
    echo -e "\nNo changes on the git repository"
  fi
  cd "$BASE"

  # Check if there are changes in the CoreScripts git remote
  if [ $HANDLE_CORESCRIPTS ]; then
    echo -e "\n>> Checking the CoreScripts git repository for changes"
    cd "$KEEPERS"/CoreScripts
    git remote update
    if [ "$(git rev-parse @)" != "$(git rev-parse @{u})" ]; then
      echo -e "\nNEW CHANGES on the CoreScripts git repository"
      GIT_CHANGES_CORESCRIPTS=true
    else
      echo -e "\nNo changes on the CoreScripts git repository"
    fi
    cd "$BASE"
  fi

  # Automatically upgrade if there are git changes
  if [ $AUTO_UPGRADE ]; then
    if [ $GIT_CHANGES ]; then
      REBUILD="YES"
      UPGRADE="YES"
    elif [ $GIT_CHANGES_CORESCRIPTS ]; then
      UPGRADE="YES"
    else
      echo -e "\nNo new commits, exiting."
      exit 0
    fi
  else
    echo -e "\nDo you wish to rebuild TES3MP? (type YES to continue)"
    read REBUILD_PROMPT
    if [ "$REBUILD_PROMPT" == "YES" ]; then
      REBUILD="YES"
      UPGRADE="YES"
    else
      if [ $HANDLE_CORESCRIPTS ]; then
        echo -e "\nUpgrade CoreScripts at least? (type YES to upgrade)"
        read CORESCRIPTS_UPGRADE_PROMPT
        if [ "$CORESCRIPTS_UPGRADE_PROMPT" == "YES" ]; then
          UPGRADE="YES"
        fi
      fi
    fi
  fi
fi

# CoreScripts handling (hack, please make me more elegant later :( )
if [ $HANDLE_CORESCRIPTS ]; then
  if [ $UPGRADE ]; then
    echo -e "\n>> Pulling CoreScripts code changes from git"
    cd "$KEEPERS"/CoreScripts
    git stash
    git pull
    cd "$BASE"
  fi

  if [ $BUILD_COMMIT ]; then
    cd "$KEEPERS"/CoreScripts
    if [[ "$TARGET_COMMIT" == "" || "$TARGET_COMMIT" == "latest" ]]; then
      echo -e "\nChecking out the latest CoreScripts commit."
      git stash
      git pull
      git checkout master
    elif [ "$TARGET_COMMIT" == "stable" ]; then
      echo -e "\nChecking out the CoreScripts stable branch. \"$TES3MP_STABLE_VERSION\""
      git stash
      git pull
      git checkout "$TES3MP_STABLE_VERSION"
    else
      echo -e "\nChecking out CoreScripts $TARGET_COMMIT"
      git stash
      git pull
      git checkout "$TARGET_COMMIT"
    fi
    cd "$BASE"
  fi

fi

# Rebuild TES3MP
if [ $REBUILD ]; then

  # Check which dependencies are present
  if [ -d "$DEPENDENCIES"/osg ]; then
    BUILD_OSG=true
  fi
  if [ -d "$DEPENDENCIES"/bullet ]; then
    BUILD_BULLET=true
  fi

  # Switch to a specific commit
  if [ $BUILD_COMMIT ]; then
    cd "$CODE"
    if [[ "$TARGET_COMMIT" == "" || "$TARGET_COMMIT" == "latest" ]]; then
      echo -e "\nChecking out the latest commit."
      git stash
      git pull
      git checkout master
    elif [ "$TARGET_COMMIT" == "stable" ]; then
      echo -e "\nChecking out the stable branch. \"$TES3MP_STABLE_VERSION\""
      git stash
      git pull
      git checkout "$TES3MP_STABLE_VERSION"
      if [ $HANDLE_VERSION_FILE ]; then
        echo -e "\n>> Creating persistent version file"
        echo -e $TES3MP_STABLE_VERSION_FILE > "$KEEPERS"/version
      fi
    else
      echo -e "\nChecking out $TARGET_COMMIT"
      git stash
      git pull
      git checkout "$TARGET_COMMIT"
    fi
    cd "$BASE"

    if [ $HANDLE_VERSION_FILE ]; then
      echo -e "\n(!) VERSION FILE OVERRIDE DETECTED (!)\nIf this was not intended, remove $KEEPERS/version"
    fi

  fi

  # Change version string
  if [ $CHANGE_VERSION_STRING ]; then
    cd "$CODE"

    if [[ "$TARGET_VERSION_STRING" == "" || "$TARGET_VERSION_STRING" == "latest" ]]; then
      echo -e "\nUsing the upstream version string"
      git stash
      cd "$KEEPERS"/CoreScripts
      git stash
      cd "$CODE"
    else
      echo -e "\nUsing \"$TARGET_VERSION_STRING\" as version string"
      sed -i "s|#define TES3MP_VERSION .*|#define TES3MP_VERSION \"$TARGET_VERSION_STRING\"|g" ./components/openmw-mp/Version.hpp
      sed -i "s|    if tes3mp.GetServerVersion() ~= .*|    if tes3mp.GetServerVersion() ~= \"$TARGET_VERSION_STRING\" then|g" "$KEEPERS"/CoreScripts/scripts/server.lua
    fi

    cd "$BASE"
  fi

    # Pull code changes from the git repository
  if [ "$UPGRADE" == "YES" ]; then
    echo -e "\n>> Pulling code changes from git"
    cd "$CODE"
    git stash
    git pull
    cd "$BASE"
  fi

  echo -e "\n>> Doing a clean build of TES3MP"

  rm -r "$DEVELOPMENT"
  mkdir -p "$DEVELOPMENT"

  cd "$DEVELOPMENT"

  CMAKE_PARAMS="-Wno-dev \
      -DCMAKE_BUILD_TYPE=Release \
      -DBUILD_OPENCS=OFF \
      -DCMAKE_CXX_STANDARD=14 \
      -DCMAKE_CXX_FLAGS=\"-std=c++14\" \
      -DDESIRED_QT_VERSION=5 \
      -DRakNet_INCLUDES="${RAKNET_LOCATION}"/include \
      -DRakNet_LIBRARY_DEBUG="${RAKNET_LOCATION}"/build/lib/libRakNetLibStatic.a \
      -DRakNet_LIBRARY_RELEASE="${RAKNET_LOCATION}"/build/lib/libRakNetLibStatic.a"

  if [ $BUILD_OSG ]; then
    CMAKE_PARAMS="$CMAKE_PARAMS \
      -DOPENTHREADS_INCLUDE_DIR="${OSG_LOCATION}"/include \
      -DOPENTHREADS_LIBRARY="${OSG_LOCATION}"/build/lib/libOpenThreads.so \
      -DOSG_INCLUDE_DIR="${OSG_LOCATION}"/include \
      -DOSG_LIBRARY="${OSG_LOCATION}"/build/lib/libosg.so \
      -DOSGANIMATION_INCLUDE_DIR="${OSG_LOCATION}"/include \
      -DOSGANIMATION_LIBRARY="${OSG_LOCATION}"/build/lib/libosgAnimation.so \
      -DOSGDB_INCLUDE_DIR="${OSG_LOCATION}"/include \
      -DOSGDB_LIBRARY="${OSG_LOCATION}"/build/lib/libosgDB.so \
      -DOSGFX_INCLUDE_DIR="${OSG_LOCATION}"/include \
      -DOSGFX_LIBRARY="${OSG_LOCATION}"/build/lib/libosgFX.so \
      -DOSGGA_INCLUDE_DIR="${OSG_LOCATION}"/include \
      -DOSGGA_LIBRARY="${OSG_LOCATION}"/build/lib/libosgGA.so \
      -DOSGPARTICLE_INCLUDE_DIR="${OSG_LOCATION}"/include \
      -DOSGPARTICLE_LIBRARY="${OSG_LOCATION}"/build/lib/libosgParticle.so \
      -DOSGTEXT_INCLUDE_DIR="${OSG_LOCATION}"/include \
      -DOSGTEXT_LIBRARY="${OSG_LOCATION}"/build/lib/libosgText.so\
      -DOSGUTIL_INCLUDE_DIR="${OSG_LOCATION}"/include \
      -DOSGUTIL_LIBRARY="${OSG_LOCATION}"/build/lib/libosgUtil.so \
      -DOSGVIEWER_INCLUDE_DIR="${OSG_LOCATION}"/include \
      -DOSGVIEWER_LIBRARY="${OSG_LOCATION}"/build/lib/libosgViewer.so"
  fi

  if [ $BUILD_BULLET ]; then
    CMAKE_PARAMS="$CMAKE_PARAMS \
      -DBullet_INCLUDE_DIR="${BULLET_LOCATION}"/install/include/bullet \
      -DBullet_BulletCollision_LIBRARY="${BULLET_LOCATION}"/install/lib/libBulletCollision.so \
      -DBullet_LinearMath_LIBRARY="${BULLET_LOCATION}"/install/lib/libLinearMath.so"
    export LD_LIBRARY_PATH="$LD_LIBRARY_PATH":"${BULLET_LOCATION}"/install/lib
    export BULLET_ROOT="${BULLET_LOCATION}"/install
  fi

  if [ $SERVER_ONLY ]; then
    CMAKE_PARAMS="$CMAKE_PARAMS \
      -DBUILD_OPENMW_MP=ON \
      -DBUILD_BROWSER=OFF \
      -DBUILD_BSATOOL=OFF \
      -DBUILD_ESMTOOL=OFF \
      -DBUILD_ESSIMPORTER=OFF \
      -DBUILD_LAUNCHER=OFF \
      -DBUILD_MWINIIMPORTER=OFF \
      -DBUILD_MYGUI_PLUGIN=OFF \
      -DBUILD_OPENMW=OFF \
      -DBUILD_WIZARD=OFF"
  fi

  if [ $BUILD_MASTER ]; then
    CMAKE_PARAMS="$CMAKE_PARAMS \
      -DBUILD_MASTER=ON"
  fi

  if [ $DEBUG_SYMBOLS ]; then
    CMAKE_PARAMS="$CMAKE_PARAMS \
      -DCMAKE_BUILD_TYPE=Debug"
  fi

  if [ $CMAKE_LOCAL ]; then
    CMAKE_PARAMS="$CMAKE_PARAMS \
      -DCMAKE_LIBRARY_PATH=/usr/local/lib64"
  fi

  echo -e "\n\n$CMAKE_PARAMS\n\n"
  cmake "$CODE" $CMAKE_PARAMS || true
  set -o pipefail # so that the "tee" below would not make build always return success
  make -j $CORES 2>&1 | tee "${BASE}"/build.log

  cd "$BASE"

  # Create symlinks for the config files inside the new build folder
  echo -e "\n>> Creating symlinks of the config files in the build folder"
  for file in "$KEEPERS"/*.cfg
  do
    FILEPATH=$file
    FILENAME=$(basename $file)
    mv "$DEVELOPMENT/$FILENAME" "$DEVELOPMENT/$FILENAME.bkp" 2> /dev/null
    ln -sf "../keepers/$FILENAME" "$DEVELOPMENT/"
  done

  # Create symlinks for resources inside the config folder
  echo -e "\n>> Creating symlinks for resources inside the config folder"
  ln -sf ../"$(basename $DEVELOPMENT)"/resources "$KEEPERS"/resources 2> /dev/null

  # Create useful shortcuts on the base directory
  echo -e "\n>> Creating useful shortcuts on the base directory"
  if [ $SERVER_ONLY ]; then
    SHORTCUTS=( "tes3mp-server" )
  else
    SHORTCUTS=( "tes3mp" "tes3mp-browser" "tes3mp-server" )
  fi
  for i in ${SHORTCUTS[@]}; do
    printf "#!/bin/bash\n\ncd build/\n./$i\ncd .." > "$i".sh
    chmod +x "$i".sh
  done

  # Handle version file
  if [ $HANDLE_VERSION_FILE ]; then
    echo -e "\n>> Linking persistent version file"
    rm "$DEVELOPMENT"/resources/version
    ln -sf "$KEEPERS"/version "$DEVELOPMENT"/resources/version
  fi

  # Copy creditation files
  echo -e "\n>> Copying creditation files"
  cp "$CODE"/AUTHORS.md "$DEVELOPMENT"
  cp "$CODE"/tes3mp-credits.md "$DEVELOPMENT"

  # All done
  echo -e "\n\n\nAll done! Press any key to exit.\nMay Vehk bestow his blessing upon your Muatra."

fi

# Make portable package
if [ $MAKE_PACKAGE ]; then
  echo -e "\n>> Creating TES3MP package"

  PACKAGE_BINARIES=( \
    "tes3mp" \
    "tes3mp-browser" \
    "tes3mp-server" \
    "openmw-launcher" \
    "openmw-wizard" \
    "openmw-essimporter" \
    "openmw-iniimporter" \
    "bsatool" \
    "esmtool" \
   )

  LIBRARIES_OPENMW=( \
    "libavcodec.so" \
    "libavformat.so" \
    "libavutil.so" \
    "libboost_thread.so" \
    "libboost_system.so" \
    "libboost_filesystem.so" \
    "libboost_program_options.so" \
    "libboost_iostreams.so" \
    "libBulletCollision.so" \
    "libbz2.so" \
    "libLinearMath.so" \
    "libMyGUIEngine.so" \
    "libopenal.so" \
    "libOpenThreads.so" \
    "libosgAnimation.so" \
    "libosgDB.so" \
    "libosgFX.so" \
    "libosgGA.so" \
    "libosgParticle.so" \
    "libosg.so" \
    "libosgText.so" \
    "libosgUtil.so" \
    "libosgViewer.so" \
    "libosgWidget.so" \
    "libosgShadow.so" \
    "libSDL2" \
    "libswresample.so" \
    "libswscale.so" \
    "libts.so" \
    "libtxc_dxtn.so" \
    "libunshield.so" \
    "libuuid.so" \
    "libsndio.so" \
    "libvpx.so" \
    "libwebp.so" \
    "libcrystalhd.so" \
    "libaom.so" \
    "libcodec2.so" \
    "libshine.so" \
    "libx264.so" \
    "libx265.so" \
    "libssh-gcrypt.so" \
    "osgPlugins" \
  )

  LIBRARIES_TES3MP=( \
    "libRakNetLibStatic.a" \
    "libtinfo.so" \
    "liblua5.1.so" \
   )

  LIBRARIES_EXTRA=( \
    "libpng16.so" \
    "libpng12.so" \
  )

  LIBRARIES_SERVER=( \
    "libboost_system.so" \
    "libboost_filesystem.so" \
    "libboost_program_options.so" \
    "libboost_iostreams.so" \
    "liblua5.1.so" \
  )

  # Exit if tes3mp hasn't been compiled yet
  if [[ ! -f "$DEVELOPMENT"/tes3mp && ! -f "$DEVELOPMENT"/tes3mp-server ]]; then
    echo -e "\nTES3MP has to be built before packaging"
    exit 1
  fi

  # Copy the entire build folder for packaging
  cp -r "$DEVELOPMENT" "$PACKAGE_TMP"

  # Copy the persistent version file as well
  if [ $HANDLE_VERSION_FILE ]; then
    rm -f "$PACKAGE_TMP"/resources/version
    cp -fn "$KEEPERS"/version "$PACKAGE_TMP"/resources/version
  fi

  cd "$PACKAGE_TMP"

  # Cleanup unneeded files
  echo -e "\nCleaning up unneeded files"
  find "$PACKAGE_TMP" -type d -name "CMakeFiles" -exec rm -rf "{}" \; || true
  #find "$PACKAGE_TMP" -type d -name ".git" -exec rm -rf "{}" \; || true
  find "$PACKAGE_TMP" -type l -exec rm -f "{}" \; || true
  rm -f "$PACKAGE_TMP"/{Make*,CMake*,*cmake}
  rm -f "$PACKAGE_TMP"/{*.bkp,*.desktop,*.xml}
  rm -rf "$PACKAGE_TMP"/{apps,components,docs,extern,files}

  # Copy useful files
  echo -e "\nCopying useful files"
  cp -r "$KEEPERS"/CoreScripts "$PACKAGE_TMP"/server
  cp -r "$KEEPERS"/*.cfg "$PACKAGE_TMP"
  sed -i "s|home = .*|home = ./server|g" "$PACKAGE_TMP"/tes3mp-server-default.cfg

  # Copy whatever extra files are currently present
  if [ -d "$EXTRA" ]; then
    echo -e "\nCopying some extra files"
    cp -rf --preserve=links "$EXTRA"/* "$PACKAGE_TMP"/
  fi

  # List and copy all libs
  mkdir -p lib
  echo -e "\nCopying needed libraries"

  LIBRARIES=("${LIBRARIES_OPENMW[@]}" "${LIBRARIES_TES3MP[@]}" "${LIBRARIES_EXTRA[@]}")
  if [ $SERVER_ONLY ]; then LIBRARIES=("${LIBRARIES_SERVER[@]}"); fi

  for LIB in "${LIBRARIES[@]}"; do
    find /lib /usr/lib /usr/local/lib /usr/local/lib64 "$DEPENDENCIES" -name "$LIB*" -exec cp -r --preserve=links "{}" ./lib \; 2> /dev/null || true
    echo -ne "$LIB\033[0K\r"
  done

  # Make sure all symlinks are relative
  echo -e "\nMaking sure all symlinks are relative"
  find ./lib -type l | while read LINK; do
    LINK_BASENAME="$(basename $LINK)"
    LINK_TARGET="$(readlink -f $LINK)"
    LINK_TARGET_BASENAME="$(basename $LINK_TARGET)"
    ln -sf ./"$LINK_TARGET_BASENAME" ./lib/"$LINK_BASENAME"
    echo -ne "$LINK\033[0K\r"
  done

  # Package info

  PACKAGE_PREFIX="tes3mp"
  if [ $SERVER_ONLY ]; then
    PACKAGE_PREFIX="$PACKAGE_PREFIX-server"
  fi

  PACKAGE_ARCH=$(uname -m)
  PACKAGE_SYSTEM=$(uname -o  | sed 's,/,+,g')
  PACKAGE_DISTRO="$DISTRO"
  PACKAGE_VERSION=$(cat "$CODE"/components/openmw-mp/Version.hpp | grep TES3MP_VERSION | awk -F'"' '{print $2}')
  PACKAGE_COMMIT=$(git --git-dir=$CODE/.git rev-parse @ | head -c10)
  PACKAGE_COMMIT_SCRIPTS=$(git --git-dir=$KEEPERS/CoreScripts/.git rev-parse @ | head -c10)

  PACKAGE_NAME="$PACKAGE_PREFIX-$PACKAGE_SYSTEM-$PACKAGE_ARCH-release-$PACKAGE_VERSION-$PACKAGE_COMMIT-$PACKAGE_COMMIT_SCRIPTS"
  PACKAGE_DATE="$(date +"%Y-%m-%d")"

  echo -e "TES3MP $PACKAGE_VERSION ($PACKAGE_COMMIT $PACKAGE_COMMIT_SCRIPTS) built on $PACKAGE_SYSTEM $PACKAGE_ARCH ($PACKAGE_DISTRO) on $PACKAGE_DATE by $USER ($HOSTNAME)" > "$PACKAGE_TMP"/tes3mp-package-info.txt

  # Create pre-launch script
  cat << 'EOF' > tes3mp-prelaunch
#!/bin/bash

ARGS="$*"
GAMEDIR="$(cd "$(dirname "$0")"; pwd -P)"
TES3MP_HOME="$HOME/.config/openmw"

# If there are config files in the home directory, load those
# Otherwise check the package/installation directory and load those
# Otherwise copy them to the home directory
if [[ "$ARGS" = 'tes3mp-server' ]]; then
    if [[ -f "$TES3MP_HOME"/tes3mp-server.cfg ]]; then
        echo -e "Loading server config from the home directory"
        LOADING_FROM_HOME=true
    elif [[ -f "$GAMEDIR"/tes3mp-server-default.cfg ]]; then
        echo -e "Loading server config from the package directory"
    else
        echo -e "Server config not found in home and package directory, trying to copy from .example"
        cp -f tes3mp-server-default.cfg.example "$TES3MP_HOME"/tes3mp-server.cfg
        LOADING_FROM_HOME=true
    fi
    if [[ $LOADING_FROM_HOME ]]; then
        if [[ -d "$TES3MP_HOME"/server ]]; then
            echo -e "Loading CoreScripts folder from the home directory"
        else
            echo -e "CoreScripts folder not found in home directory, copying from package directory"
            cp -rf "$GAMEDIR"/server/ "$TES3MP_HOME"/
            sed -i "s|home = .*|home = $TES3MP_HOME/server |g" "$TES3MP_HOME"/tes3mp-server.cfg
        fi
    fi
else
    if [[ -f $TES3MP_HOME/tes3mp-client.cfg ]]; then
        echo -e "Loading client config from the home directory"
    elif [[ -f tes3mp-client-default.cfg ]]; then
        echo -e "Loading client config from the package directory"
    else
        echo -e "Client config not found in home and package directory, trying to copy from .example"
        cp -f "$GAMEDIR"/tes3mp-client-default.cfg.example "$TES3MP_HOME"/tes3mp-client.cfg
    fi
fi
EOF

  # Create wrappers
  echo -e "\n\nCreating wrappers"
  for BINARY in "${PACKAGE_BINARIES[@]}"; do
    if [ ! -f "$BINARY" ]; then
      echo -e "Binary $BINARY not found"
    else
      WRAPPER="$BINARY"
      BINARY_RENAME="$BINARY.$PACKAGE_ARCH"
      mv "$BINARY" "$BINARY_RENAME"
      printf "#!/bin/bash\n\nWRAPPER=\"\$(basename \$0)\"\nGAMEDIR=\"\$(dirname \$0)\"\ncd \"\$GAMEDIR\"\nif test -f ./tes3mp-prelaunch; then bash ./tes3mp-prelaunch \"\$WRAPPER\"; fi\nLD_LIBRARY_PATH=\"./lib\" ./$BINARY_RENAME \"\$@\"" > "$WRAPPER"
    fi
  done
  chmod 755 *

  # Create archive
  echo -e "\nCreating archive"

  PACKAGE_FOLDER="TES3MP"
  if [ $SERVER_ONLY ]; then PACKAGE_FOLDER="$PACKAGE_FOLDER-server"; fi

  mv "$PACKAGE_TMP" "$BASE"/"$PACKAGE_FOLDER"
  PACKAGE_TMP="$BASE"/"$PACKAGE_FOLDER"
  tar cvzf "$BASE"/package.tar.gz --directory="$BASE" "$PACKAGE_FOLDER"/

  # Rename archive
  mv "$BASE"/package.tar.gz "$BASE"/"$PACKAGE_NAME".tar.gz

  # Cleanup temporary folder and finish
  rm -rf "$PACKAGE_TMP"
  echo -e "\n>> Package created as \"$PACKAGE_NAME\""

  cd "$BASE"
fi<|MERGE_RESOLUTION|>--- conflicted
+++ resolved
@@ -4,13 +4,8 @@
 
 VERSION="2.19.0"
 
-<<<<<<< HEAD
-TES3MP_STABLE_VERSION="0.7.1"
-TES3MP_STABLE_VERSION_FILE="0.44.0\n292536439eeda58becdb7e441fe2e61ebb74529e"
-=======
 TES3MP_STABLE_VERSION="0.8.0"
-TES3MP_STABLE_VERSION_FILE="0.47.0\nc02fb44ea797a4835e51915542211a1f4219b25e"
->>>>>>> 003d5d32
+TES3MP_STABLE_VERSION_FILE="0.47.0\n000e8724cacaf0176f6220de111ca45098807e78"
 
 HEADERTEXT="\
 TES3MP-deploy ($VERSION)
@@ -78,11 +73,7 @@
       CONTAINER_DEFAULT_ARGS=$(echo $CONTAINER_DEFAULT_ARGS | sed 's/--cmake-local//')
     ;;
     * )
-<<<<<<< HEAD
-      CONTAINER_IMAGE="grimkriegor/tes3mp-forge:2.3.0"
-=======
       CONTAINER_IMAGE="grimkriegor/tes3mp-forge:2.3.1"
->>>>>>> 003d5d32
     ;;
   esac
 
